--- conflicted
+++ resolved
@@ -11,11 +11,8 @@
 
 import os, glob
 
-<<<<<<< HEAD
-=======
 torch.backends.nnpack.enabled = False
 
->>>>>>> 2b97cc8e
 def get_dataloaders(config):
     train_dataset = SALICONDataset(
         img_dir=config["data"]["img_dir"],
@@ -44,14 +41,6 @@
     train_loader, val_loader = get_dataloaders(config)
 
     if run_test:
-<<<<<<< HEAD
-        ckpt = glob.glob(os.path.join(config["logging"]["checkpoint_dir"], "*.ckpt"))[0]
-        model = GazeLightningModule.load_from_checkpoint(ckpt)
-        for batch in val_loader:
-            predictions = model.predict_step(batch, batch_idx=0)
-            images, gts = batch
-            visualize_predictions(images, gts, predictions, num_samples=32)
-=======
         ckpt = glob.glob(os.path.join(config["logging"]["checkpoint_dir"], "UNET", "*.ckpt"))[0]
         model = GazeLightningModule.load_from_checkpoint(ckpt)
         for batch in val_loader:
@@ -62,7 +51,6 @@
             images = images.to(torch.float32)
             predictions = model(images)
             visualize_predictions(images, gts, predictions, num_samples=5)
->>>>>>> 2b97cc8e
             # print(images.shape, gts.shape, predictions.shape)
             break
         return
